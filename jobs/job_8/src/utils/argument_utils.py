--- conflicted
+++ resolved
@@ -4,10 +4,6 @@
 import argparse
 from typing import Dict, Any, List, Optional, Union
 
-<<<<<<< HEAD
-#edited
-=======
->>>>>>> 1180a7bc
 def get_job_arguments(
     required_args: Optional[List[str]] = None,
     optional_args: Optional[Dict[str, Any]] = None,
